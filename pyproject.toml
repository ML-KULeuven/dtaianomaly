[project]
name = "dtaianomaly"
version = "0.4.2"
description = "A simple-to-use Python package for time series anomaly detection!"
requires-python = ">=3.10,<3.14"
authors = [
    {name = "Louis Carpentier", email = "louis.carpentier@kuleuven.be"}
]
keywords = ["machine-learning", "time-series", "anomaly-detection", "data-mining"]
classifiers = [
    "Development Status :: 4 - Beta",
    "License :: OSI Approved :: MIT License",
    "Programming Language :: Python :: 3.10",
    "Programming Language :: Python :: 3.11",
    "Programming Language :: Python :: 3.12",
    "Programming Language :: Python :: 3.13",
]
dependencies = [
    "numpy>=1.22",
    "scipy>=1.10",
    "numba>=0.58",
    "stumpy>=1.12",
    "scikit-learn>=1.3",
    "pandas>=1.3.0",
    "matplotlib>=3.7",
    "statsmodels>=0.6",
    "pyod>=2.0.0",
    "tslearn>=0.6.3",
    "toml",
    "torch>=1.8.0",
]

[project.readme]
file = "README.md"
content-type = "text/markdown"

[project.license]
file = "LICENSE"

[project.urls]
homepage = "https://pypi.org/project/dtaianomaly/"
repository = "https://github.com/ML-KULeuven/dtaianomaly"
changelog = "https://github.com/ML-KULeuven/dtaianomaly/blob/main/CHANGELOG.md"
documentation = "https://dtaianomaly.readthedocs.io/en/stable/index.html"

[project.scripts]
run-InTimeAD = "dtaianomaly.in_time_ad:run"

[build-system]
requires = ["setuptools", "wheel", "build"]
build-backend = "setuptools.build_meta"

[tool.setuptools.packages.find]
include = ["dtaianomaly", "dtaianomaly.*"]  # alternatively: `exclude = ["additional*"]`
namespaces = false

[project.optional-dependencies]
all = [  # All the optional dependencies
    "sphinx",
    "sphinx-rtd-theme",
    "numpydoc",
    "pytest",
    "pytest-cov",
    "notebook",
    "jupyterlab",
    "pre-commit",
    "black",
    "isort",
    'tqdm',
<<<<<<< HEAD
    "streamlit",
    "plotly"
=======
    "sphinxcontrib-bibtex",
    "autogluon.timeseries>=1.3.1",
    "transformers==4.40.1"
>>>>>>> e41728fa
]
tests = [  # For testing
    "pytest",
    "pytest-cov"
]
tqdm = [
    'tqdm'
]
docs = [  # For generating the docs
    "sphinx",
    "sphinx-rtd-theme",
    "numpydoc",
    "sphinxcontrib-bibtex"
]
notebooks = [  # For using notebooks
    "notebook",
    "jupyterlab",
]
lint = [
    "pre-commit",
    "black",
    "isort"
]
<<<<<<< HEAD
demonstrator = [
    "streamlit",
    "plotly"
=======
chronos = [
    "autogluon.timeseries>=1.3.1"
]
moment = [
    "momentfm"
]
time_moe = [
    "transformers==4.40.1"
>>>>>>> e41728fa
]<|MERGE_RESOLUTION|>--- conflicted
+++ resolved
@@ -43,9 +43,6 @@
 changelog = "https://github.com/ML-KULeuven/dtaianomaly/blob/main/CHANGELOG.md"
 documentation = "https://dtaianomaly.readthedocs.io/en/stable/index.html"
 
-[project.scripts]
-run-InTimeAD = "dtaianomaly.in_time_ad:run"
-
 [build-system]
 requires = ["setuptools", "wheel", "build"]
 build-backend = "setuptools.build_meta"
@@ -59,6 +56,7 @@
     "sphinx",
     "sphinx-rtd-theme",
     "numpydoc",
+    "toml",
     "pytest",
     "pytest-cov",
     "notebook",
@@ -67,14 +65,12 @@
     "black",
     "isort",
     'tqdm',
-<<<<<<< HEAD
-    "streamlit",
-    "plotly"
-=======
     "sphinxcontrib-bibtex",
     "autogluon.timeseries>=1.3.1",
     "transformers==4.40.1"
->>>>>>> e41728fa
+    'tqdm',
+    "streamlit",
+    "plotly"
 ]
 tests = [  # For testing
     "pytest",
@@ -98,11 +94,6 @@
     "black",
     "isort"
 ]
-<<<<<<< HEAD
-demonstrator = [
-    "streamlit",
-    "plotly"
-=======
 chronos = [
     "autogluon.timeseries>=1.3.1"
 ]
@@ -111,5 +102,8 @@
 ]
 time_moe = [
     "transformers==4.40.1"
->>>>>>> e41728fa
+]
+in_time_ad = [
+    "streamlit",
+    "plotly"
 ]